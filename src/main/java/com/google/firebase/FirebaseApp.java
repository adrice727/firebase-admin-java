/*
 * Copyright 2017 Google Inc.
 *
 * Licensed under the Apache License, Version 2.0 (the "License");
 * you may not use this file except in compliance with the License.
 * You may obtain a copy of the License at
 *
 *     http://www.apache.org/licenses/LICENSE-2.0
 *
 * Unless required by applicable law or agreed to in writing, software
 * distributed under the License is distributed on an "AS IS" BASIS,
 * WITHOUT WARRANTIES OR CONDITIONS OF ANY KIND, either express or implied.
 * See the License for the specific language governing permissions and
 * limitations under the License.
 */

package com.google.firebase;

import static com.google.common.base.Preconditions.checkArgument;
import static com.google.common.base.Preconditions.checkNotNull;
import static com.google.common.base.Preconditions.checkState;
import static java.nio.charset.StandardCharsets.UTF_8;

import com.google.auth.oauth2.AccessToken;
import com.google.auth.oauth2.GoogleCredentials;
import com.google.auth.oauth2.OAuth2Credentials;
import com.google.auth.oauth2.OAuth2Credentials.CredentialsChangedListener;
import com.google.auth.oauth2.ServiceAccountCredentials;
import com.google.common.annotations.VisibleForTesting;
import com.google.common.base.Joiner;
import com.google.common.base.MoreObjects;
import com.google.common.base.Strings;
import com.google.common.collect.ImmutableList;
import com.google.common.io.BaseEncoding;
import com.google.common.util.concurrent.ListeningExecutorService;
import com.google.firebase.internal.FirebaseAppStore;
import com.google.firebase.internal.FirebaseService;
import com.google.firebase.internal.GaeThreadFactory;
import com.google.firebase.internal.NonNull;
import com.google.firebase.internal.Nullable;

import com.google.firebase.internal.RevivingScheduledExecutor;
import com.google.firebase.tasks.Task;
import com.google.firebase.tasks.Tasks;
import java.io.IOException;
import java.util.ArrayList;
import java.util.Collections;
import java.util.HashMap;
import java.util.HashSet;
import java.util.List;
import java.util.Map;
import java.util.Set;
import java.util.concurrent.Callable;
import java.util.concurrent.Future;
import java.util.concurrent.ScheduledFuture;
import java.util.concurrent.ThreadFactory;
import java.util.concurrent.TimeUnit;
import java.util.concurrent.atomic.AtomicBoolean;
<<<<<<< HEAD
import java.util.concurrent.atomic.AtomicInteger;
=======
>>>>>>> 846c93c4

import org.slf4j.Logger;
import org.slf4j.LoggerFactory;

/**
 * The entry point of Firebase SDKs. It holds common configuration and state for Firebase APIs. Most
 * applications don't need to directly interact with FirebaseApp.
 *
 * <p>Firebase APIs use the default FirebaseApp by default, unless a different one is explicitly
 * passed to the API via FirebaseFoo.getInstance(firebaseApp).
 *
 * <p>{@link FirebaseApp#initializeApp(FirebaseOptions)} initializes the default app instance. This
 * method should be invoked at startup.
 */
public class FirebaseApp {

  private static final Logger logger = LoggerFactory.getLogger(FirebaseApp.class);

  /** A map of (name, FirebaseApp) instances. */
  private static final Map<String, FirebaseApp> instances = new HashMap<>();

  public static final String DEFAULT_APP_NAME = "[DEFAULT]";

  private static final TokenRefresher.Factory DEFAULT_TOKEN_REFRESHER_FACTORY =
      new TokenRefresher.Factory();

  /**
   * Global lock for synchronizing all SDK-wide application state changes. Specifically, any
   * accesses to instances map should be protected by this lock.
   */
  private static final Object appsLock = new Object();

  private final String name;
  private final FirebaseOptions options;
  private final TokenRefresher tokenRefresher;
  private final ThreadManager threadManager;

  private final AtomicBoolean deleted = new AtomicBoolean();
  private final Map<String, FirebaseService> services = new HashMap<>();
<<<<<<< HEAD

  private volatile ThreadManager.FirebaseExecutor executor;
  private volatile ScheduledExecutorService scheduledExecutor;
=======
  private final ListeningScheduledExecutorService executor;
>>>>>>> 846c93c4

  /**
   * Per application lock for synchronizing all internal FirebaseApp state changes.
   */
  private final Object lock = new Object();

  /** Default constructor. */
  private FirebaseApp(String name, FirebaseOptions options, TokenRefresher.Factory factory) {
    checkArgument(!Strings.isNullOrEmpty(name));
    this.name = name;
    this.options = checkNotNull(options);
    this.tokenRefresher = checkNotNull(factory).create(this);
    this.threadManager = options.getThreadManager();
    this.executor = this.threadManager.getListeningExecutor(this);
  }

  /** Returns a list of all FirebaseApps. */
  public static List<FirebaseApp> getApps() {
    // TODO: reenable persistence. See b/28158809.
    synchronized (appsLock) {
      return ImmutableList.copyOf(instances.values());
    }
  }

  /**
   * Returns the default (first initialized) instance of the {@link FirebaseApp}.
   *
   * @throws IllegalStateException if the default app was not initialized.
   */
  @Nullable
  public static FirebaseApp getInstance() {
    return getInstance(DEFAULT_APP_NAME);
  }

  /**
   * Returns the instance identified by the unique name, or throws if it does not exist.
   *
   * @param name represents the name of the {@link FirebaseApp} instance.
   * @return the {@link FirebaseApp} corresponding to the name.
   * @throws IllegalStateException if the {@link FirebaseApp} was not initialized, either via {@link
   *     #initializeApp(FirebaseOptions, String)} or {@link #getApps()}.
   */
  public static FirebaseApp getInstance(@NonNull String name) {
    synchronized (appsLock) {
      FirebaseApp firebaseApp = instances.get(normalize(name));
      if (firebaseApp != null) {
        return firebaseApp;
      }

      List<String> availableAppNames = getAllAppNames();
      String availableAppNamesMessage;
      if (availableAppNames.isEmpty()) {
        availableAppNamesMessage = "";
      } else {
        availableAppNamesMessage =
            "Available app names: " + Joiner.on(", ").join(availableAppNames);
      }
      String errorMessage =
          String.format(
              "FirebaseApp with name %s doesn't exist. %s", name, availableAppNamesMessage);
      throw new IllegalStateException(errorMessage);
    }
  }

  /**
   * Initializes the default {@link FirebaseApp} instance. Same as {@link
   * #initializeApp(FirebaseOptions, String)}, but it uses {@link #DEFAULT_APP_NAME} as name. *
   *
   * <p>The creation of the default instance is automatically triggered at app startup time, if
   * Firebase configuration values are available from resources - populated from
   * google-services.json.
   */
  public static FirebaseApp initializeApp(FirebaseOptions options) {
    return initializeApp(options, DEFAULT_APP_NAME);
  }

  /**
   * A factory method to initialize a {@link FirebaseApp}.
   *
   * @param options represents the global {@link FirebaseOptions}
   * @param name unique name for the app. It is an error to initialize an app with an already
   *     existing name. Starting and ending whitespace characters in the name are ignored (trimmed).
   * @return an instance of {@link FirebaseApp}
   * @throws IllegalStateException if an app with the same name has already been initialized.
   */
  public static FirebaseApp initializeApp(FirebaseOptions options, String name) {
    return initializeApp(options, name, DEFAULT_TOKEN_REFRESHER_FACTORY);
  }

  static FirebaseApp initializeApp(FirebaseOptions options, String name,
      TokenRefresher.Factory tokenRefresherFactory) {
    FirebaseAppStore appStore = FirebaseAppStore.initialize();
    String normalizedName = normalize(name);
    final FirebaseApp firebaseApp;
    synchronized (appsLock) {
      checkState(
          !instances.containsKey(normalizedName),
          "FirebaseApp name " + normalizedName + " already exists!");

      firebaseApp = new FirebaseApp(normalizedName, options, tokenRefresherFactory);
      instances.put(normalizedName, firebaseApp);
    }

    appStore.persistApp(firebaseApp);

    return firebaseApp;
  }

  @VisibleForTesting
  static void clearInstancesForTest() {
    synchronized (appsLock) {
      // Copy the instances list before iterating, as delete() would attempt to remove from the
      // original list.
      for (FirebaseApp app : ImmutableList.copyOf(instances.values())) {
        app.delete();
      }
      instances.clear();
    }
  }

  /**
   * Returns persistence key. Exists to support getting {@link FirebaseApp} persistence key after
   * the app has been deleted.
   */
  static String getPersistenceKey(String name, FirebaseOptions options) {
    return BaseEncoding.base64Url().omitPadding().encode(name.getBytes(UTF_8));
  }

  /** Use this key to store data per FirebaseApp. */
  String getPersistenceKey() {
    return FirebaseApp.getPersistenceKey(getName(), getOptions());
  }

  private static List<String> getAllAppNames() {
    Set<String> allAppNames = new HashSet<>();
    synchronized (appsLock) {
      for (FirebaseApp app : instances.values()) {
        allAppNames.add(app.getName());
      }
      FirebaseAppStore appStore = FirebaseAppStore.getInstance();
      if (appStore != null) {
        allAppNames.addAll(appStore.getAllPersistedAppNames());
      }
    }
    List<String> sortedNameList = new ArrayList<>(allAppNames);
    Collections.sort(sortedNameList);
    return sortedNameList;
  }

  /** Normalizes the app name. */
  private static String normalize(@NonNull String name) {
    return checkNotNull(name).trim();
  }

  /** Returns the unique name of this app. */
  @NonNull
  public String getName() {
    return name;
  }

  /** 
   * Returns the specified {@link FirebaseOptions}. 
   */
  @NonNull
  public FirebaseOptions getOptions() {
    checkNotDeleted();
    return options;
  }

  /**
   * Returns the Google Cloud project ID associated with this app.
   *
   * @return A string project ID or null.
   */
  @Nullable
  String getProjectId() {
    // Try to get project ID from user-specified options.
    String projectId = options.getProjectId();

    // Try to get project ID from the credentials.
    if (Strings.isNullOrEmpty(projectId)) {
      GoogleCredentials credentials = options.getCredentials();
      if (credentials instanceof ServiceAccountCredentials) {
        projectId = ((ServiceAccountCredentials) credentials).getProjectId();
      }
    }

    // Try to get project ID from the environment.
    if (Strings.isNullOrEmpty(projectId)) {
      projectId = System.getenv("GCLOUD_PROJECT");
    }
    return projectId;
  }

  @Override
  public boolean equals(Object o) {
    if (!(o instanceof FirebaseApp)) {
      return false;
    }
    return name.equals(((FirebaseApp) o).getName());
  }

  @Override
  public int hashCode() {
    return name.hashCode();
  }

  @Override
  public String toString() {
    return MoreObjects.toStringHelper(this).add("name", name).toString();
  }

  /**
   * Deletes the {@link FirebaseApp} and all its data. All calls to this {@link FirebaseApp}
   * instance will throw once it has been called.
   *
   * <p>A no-op if delete was called before.
   */
  public void delete() {
    synchronized (lock) {
      boolean valueChanged = deleted.compareAndSet(false /* expected */, true);
      if (!valueChanged) {
        return;
      }

      for (FirebaseService service : services.values()) {
        service.destroy();
      }
      services.clear();
      tokenRefresher.stop();

      // Clean up and terminate the thread pool
<<<<<<< HEAD
      if (executor != null) {
        threadManager.releaseFirebaseExecutor(this, executor);
        executor = null;
      }
      if (scheduledExecutor != null) {
        scheduledExecutor.shutdownNow();
        scheduledExecutor = null;
      }
=======
      threadManager.releaseExecutor(this, executor);
>>>>>>> 846c93c4
    }

    synchronized (appsLock) {
      instances.remove(name);
    }

    FirebaseAppStore appStore = FirebaseAppStore.getInstance();
    if (appStore != null) {
      appStore.removeApp(name);
    }
  }

  private void checkNotDeleted() {
    checkState(!deleted.get(), "FirebaseApp was deleted %s", this);
  }

<<<<<<< HEAD
  private ListeningExecutorService ensureExecutorService() {
    if (executor == null) {
      synchronized (lock) {
        checkNotDeleted();
        if (executor == null) {
          executor = threadManager.getFirebaseExecutor(this);
        }
      }
    }
    return executor.getListeningExecutor();
  }

  private ScheduledExecutorService ensureScheduledExecutorService() {
    if (scheduledExecutor == null) {
      synchronized (lock) {
        checkNotDeleted();
        if (scheduledExecutor == null) {
          scheduledExecutor = new RevivingScheduledExecutor(threadManager.getThreadFactory(),
              "firebase-scheduled-worker", GaeThreadFactory.isAvailable());
        }
      }
    }
    return scheduledExecutor;
  }

=======
>>>>>>> 846c93c4
  ThreadFactory getThreadFactory() {
    return threadManager.getThreadFactory();
  }

  // TODO: Return an ApiFuture once Task API is fully removed.
  <T> Task<T> submit(Callable<T> command) {
    checkNotNull(command);
<<<<<<< HEAD
    return Tasks.call(ensureExecutorService(), command);
=======
    return Tasks.call(executor, command);
>>>>>>> 846c93c4
  }

  <T> ScheduledFuture<T> schedule(Callable<T> command, long delayMillis) {
    checkNotNull(command);
<<<<<<< HEAD
    try {
      return ensureScheduledExecutorService().schedule(command, delayMillis, TimeUnit.MILLISECONDS);
    } catch (Exception e) {
      // This may fail if the underlying ThreadFactory does not support long-lived threads.
      throw new UnsupportedOperationException("Scheduled tasks not supported", e);
    }
  }

  void startTokenRefresher() {
    synchronized (lock) {
      checkNotDeleted();
      // TODO: Provide an option to disable this altogether.
      tokenRefresher.start();
    }
=======
    return executor.schedule(command, delayMillis, TimeUnit.MILLISECONDS);
>>>>>>> 846c93c4
  }

  boolean isDefaultApp() {
    return DEFAULT_APP_NAME.equals(getName());
  }

  void addService(FirebaseService service) {
    synchronized (lock) {
      checkNotDeleted();
      checkArgument(!services.containsKey(checkNotNull(service).getId()));
      services.put(service.getId(), service);
    }
  }

  FirebaseService getService(String id) {
    synchronized (lock) {
      checkArgument(!Strings.isNullOrEmpty(id));
      return services.get(id);
    }
  }

  /**
   * Utility class for scheduling proactive token refresh events. Each FirebaseApp should have
   * its own instance of this class. This class gets directly notified by GoogleCredentials
   * whenever the underlying OAuth2 token changes. TokenRefresher schedules subsequent token
   * refresh events when this happens.
   *
   * <p>This class is thread safe. It will handle only one token change event at a time. It also
   * cancels any pending token refresh events, before scheduling a new one.
   */
  static class TokenRefresher implements CredentialsChangedListener {

    private static final int STATE_READY = 0;
    private static final int STATE_STARTED = 1;
    private static final int STATE_STOPPED = 2;

    private final FirebaseApp firebaseApp;
    private final GoogleCredentials credentials;
    private final AtomicInteger state;

    private Future<Void> future;

    TokenRefresher(FirebaseApp firebaseApp) {
      this.firebaseApp = checkNotNull(firebaseApp);
      this.credentials = firebaseApp.getOptions().getCredentials();
      this.state = new AtomicInteger(STATE_READY);
    }

    @Override
    public final synchronized void onChanged(OAuth2Credentials credentials) throws IOException {
      if (state.get() != STATE_STARTED) {
        return;
      }

      AccessToken accessToken = credentials.getAccessToken();
      long refreshDelay = getRefreshDelay(accessToken);
      if (refreshDelay > 0) {
        scheduleRefresh(refreshDelay);
      } else {
        logger.warn("Token expiry ({}) is less than 5 minutes in the future. Not "
            + "scheduling a proactive refresh.", accessToken.getExpirationTime());
      }
    }

    protected void cancelPrevious() {
      if (future != null) {
        future.cancel(true);
      }
    }

    protected void scheduleNext(Callable<Void> task, long delayMillis) {
      logger.debug("Scheduling next token refresh in {} milliseconds", delayMillis);
      try {
        future = firebaseApp.schedule(task, delayMillis);
      } catch (UnsupportedOperationException e) {
        // Cannot support task scheduling in the current runtime.
        logger.debug("Failed to schedule token refresh event", e);
      }
    }

    /**
     * Starts the TokenRefresher if not already started. Starts listening to credentials changed
     * events, and schedules refresh events every time the OAuth2 token changes. If no active
     * token is present, or if the available token is set to expire soon, this will also schedule
     * a refresh event to be executed immediately.
     *
     * <p>This operation is idempotent. Calling it multiple times, or calling it after the
     * refresher has been stopped has no effect.
     */
    final synchronized void start() {
      if (!state.compareAndSet(STATE_READY, STATE_STARTED)) {
        return;
      }

      credentials.addChangeListener(this);
      AccessToken accessToken = credentials.getAccessToken();
      long refreshDelay = 0L;
      if (accessToken != null) {
        refreshDelay = Math.max(getRefreshDelay(accessToken), refreshDelay);
      }
      // If the access token is null, or is about to expire (i.e. expires in less than 5 minutes),
      // schedule a refresh event with 0 delay. Otherwise schedule a refresh event at the token
      // expiry time, minus 5 minutes.
      scheduleRefresh(refreshDelay);
    }

    final synchronized void stop() {
      state.set(STATE_STOPPED);
      cancelPrevious();
    }

    /**
     * Schedule a forced token refresh to be executed after a specified duration.
     *
     * @param delayMillis Duration in milliseconds, after which the token should be forcibly
     *     refreshed.
     */
    private void scheduleRefresh(final long delayMillis) {
      cancelPrevious();
      scheduleNext(new Callable<Void>() {
        @Override
        public Void call() throws Exception {
          logger.debug("Refreshing OAuth2 credential");
          credentials.refresh();
          return null;
        }
      }, delayMillis);
    }

    private long getRefreshDelay(AccessToken accessToken) {
      return accessToken.getExpirationTime().getTime() - System.currentTimeMillis()
          - TimeUnit.MINUTES.toMillis(5);
    }

    static class Factory {
      TokenRefresher create(FirebaseApp app) {
        return new TokenRefresher(app);
      }
    }
  }
}<|MERGE_RESOLUTION|>--- conflicted
+++ resolved
@@ -32,7 +32,6 @@
 import com.google.common.base.Strings;
 import com.google.common.collect.ImmutableList;
 import com.google.common.io.BaseEncoding;
-import com.google.common.util.concurrent.ListeningExecutorService;
 import com.google.firebase.internal.FirebaseAppStore;
 import com.google.firebase.internal.FirebaseService;
 import com.google.firebase.internal.GaeThreadFactory;
@@ -52,14 +51,12 @@
 import java.util.Set;
 import java.util.concurrent.Callable;
 import java.util.concurrent.Future;
+import java.util.concurrent.ScheduledExecutorService;
 import java.util.concurrent.ScheduledFuture;
 import java.util.concurrent.ThreadFactory;
 import java.util.concurrent.TimeUnit;
 import java.util.concurrent.atomic.AtomicBoolean;
-<<<<<<< HEAD
 import java.util.concurrent.atomic.AtomicInteger;
-=======
->>>>>>> 846c93c4
 
 import org.slf4j.Logger;
 import org.slf4j.LoggerFactory;
@@ -96,16 +93,12 @@
   private final FirebaseOptions options;
   private final TokenRefresher tokenRefresher;
   private final ThreadManager threadManager;
+  private final ThreadManager.FirebaseExecutor executor;
 
   private final AtomicBoolean deleted = new AtomicBoolean();
   private final Map<String, FirebaseService> services = new HashMap<>();
-<<<<<<< HEAD
-
-  private volatile ThreadManager.FirebaseExecutor executor;
+
   private volatile ScheduledExecutorService scheduledExecutor;
-=======
-  private final ListeningScheduledExecutorService executor;
->>>>>>> 846c93c4
 
   /**
    * Per application lock for synchronizing all internal FirebaseApp state changes.
@@ -119,7 +112,7 @@
     this.options = checkNotNull(options);
     this.tokenRefresher = checkNotNull(factory).create(this);
     this.threadManager = options.getThreadManager();
-    this.executor = this.threadManager.getListeningExecutor(this);
+    this.executor = this.threadManager.getFirebaseExecutor(this);
   }
 
   /** Returns a list of all FirebaseApps. */
@@ -337,19 +330,12 @@
       services.clear();
       tokenRefresher.stop();
 
-      // Clean up and terminate the thread pool
-<<<<<<< HEAD
-      if (executor != null) {
-        threadManager.releaseFirebaseExecutor(this, executor);
-        executor = null;
-      }
+      // Clean up and terminate the thread pools
+      threadManager.releaseFirebaseExecutor(this, executor);
       if (scheduledExecutor != null) {
         scheduledExecutor.shutdownNow();
         scheduledExecutor = null;
       }
-=======
-      threadManager.releaseExecutor(this, executor);
->>>>>>> 846c93c4
     }
 
     synchronized (appsLock) {
@@ -364,19 +350,6 @@
 
   private void checkNotDeleted() {
     checkState(!deleted.get(), "FirebaseApp was deleted %s", this);
-  }
-
-<<<<<<< HEAD
-  private ListeningExecutorService ensureExecutorService() {
-    if (executor == null) {
-      synchronized (lock) {
-        checkNotDeleted();
-        if (executor == null) {
-          executor = threadManager.getFirebaseExecutor(this);
-        }
-      }
-    }
-    return executor.getListeningExecutor();
   }
 
   private ScheduledExecutorService ensureScheduledExecutorService() {
@@ -392,8 +365,6 @@
     return scheduledExecutor;
   }
 
-=======
->>>>>>> 846c93c4
   ThreadFactory getThreadFactory() {
     return threadManager.getThreadFactory();
   }
@@ -401,16 +372,11 @@
   // TODO: Return an ApiFuture once Task API is fully removed.
   <T> Task<T> submit(Callable<T> command) {
     checkNotNull(command);
-<<<<<<< HEAD
-    return Tasks.call(ensureExecutorService(), command);
-=======
-    return Tasks.call(executor, command);
->>>>>>> 846c93c4
+    return Tasks.call(executor.getListeningExecutor(), command);
   }
 
   <T> ScheduledFuture<T> schedule(Callable<T> command, long delayMillis) {
     checkNotNull(command);
-<<<<<<< HEAD
     try {
       return ensureScheduledExecutorService().schedule(command, delayMillis, TimeUnit.MILLISECONDS);
     } catch (Exception e) {
@@ -425,9 +391,6 @@
       // TODO: Provide an option to disable this altogether.
       tokenRefresher.start();
     }
-=======
-    return executor.schedule(command, delayMillis, TimeUnit.MILLISECONDS);
->>>>>>> 846c93c4
   }
 
   boolean isDefaultApp() {
