/*
 * Copyright 2017 Google Inc.
 *
 * Licensed under the Apache License, Version 2.0 (the "License");
 * you may not use this file except in compliance with the License.
 * You may obtain a copy of the License at
 *
 *     http://www.apache.org/licenses/LICENSE-2.0
 *
 * Unless required by applicable law or agreed to in writing, software
 * distributed under the License is distributed on an "AS IS" BASIS,
 * WITHOUT WARRANTIES OR CONDITIONS OF ANY KIND, either express or implied.
 * See the License for the specific language governing permissions and
 * limitations under the License.
 */

package com.google.firebase.database.core;

import com.google.firebase.FirebaseApp;
import com.google.firebase.database.DatabaseException;
import com.google.firebase.database.FirebaseDatabase;
import com.google.firebase.database.InternalHelpers;

import io.netty.util.concurrent.FastThreadLocal;
import java.util.HashMap;
import java.util.Map;

public class RepoManager {

  private static final RepoManager instance;

  static {
    instance = new RepoManager();
  }

  private final Map<Context, Map<String, Repo>> repos = new HashMap<>();

  public RepoManager() {}

  /**
   * Used for legacy unit tests. The public API should go through FirebaseDatabase which calls
   * createRepo.
   */
  public static Repo getRepo(Context ctx, RepoInfo info) throws DatabaseException {
    return instance.getLocalRepo(ctx, info);
  }

  public static Repo createRepo(Context ctx, RepoInfo info, FirebaseDatabase database)
      throws DatabaseException {
    return instance.createLocalRepo(ctx, info, database);
  }

  public static void destroy(Context ctx) {
    try {
      instance.destroyInternal(ctx);
    } finally {
      ctx.stop();
<<<<<<< HEAD
      // TODO(hkj): https://github.com/netty/netty/issues/7310
      FastThreadLocal.removeAll();
=======
>>>>>>> e35216d6
    }
  }

  public static void interrupt(Context ctx) {
    instance.interruptInternal(ctx);
  }

  public static void interrupt(final Repo repo) {
    repo.scheduleNow(
        new Runnable() {
          @Override
          public void run() {
            repo.interrupt();
          }
        });
  }

  public static void resume(final Repo repo) {
    repo.scheduleNow(
        new Runnable() {
          @Override
          public void run() {
            repo.resume();
          }
        });
  }

  public static void resume(Context ctx) {
    instance.resumeInternal(ctx);
  }

  private Repo getLocalRepo(Context ctx, RepoInfo info) throws DatabaseException {
    ctx.freeze(); // No-op if it's already frozen
    String repoHash = "https://" + info.host + "/" + info.namespace;
    synchronized (repos) {
      if (!repos.containsKey(ctx) || !repos.get(ctx).containsKey(repoHash)) {
        // Calling this should create the repo.
        InternalHelpers.createDatabaseForTests(
            FirebaseApp.getInstance(), info, (DatabaseConfig) ctx);
      }
      return repos.get(ctx).get(repoHash);
    }
  }

  private Repo createLocalRepo(Context ctx, RepoInfo info, FirebaseDatabase database)
      throws DatabaseException {
    ctx.freeze(); // No-op if it's already frozen
    String repoHash = "https://" + info.host + "/" + info.namespace;
    synchronized (repos) {
      if (!repos.containsKey(ctx)) {
        Map<String, Repo> innerMap = new HashMap<>();
        repos.put(ctx, innerMap);
      }
      Map<String, Repo> innerMap = repos.get(ctx);
      if (!innerMap.containsKey(repoHash)) {
        Repo repo = new Repo(info, ctx, database);
        innerMap.put(repoHash, repo);
        return repo;
      } else {
        throw new IllegalStateException("createLocalRepo() called for existing repo.");
      }
    }
  }

  private void interruptInternal(final Context ctx) {
    RunLoop runLoop = ctx.getRunLoop();
    if (runLoop != null) {
      runLoop.scheduleNow(
          new Runnable() {
            @Override
            public void run() {
              synchronized (repos) {
                boolean allEmpty = true;
                if (repos.containsKey(ctx)) {
                  for (Repo repo : repos.get(ctx).values()) {
                    repo.interrupt();
                    allEmpty = allEmpty && !repo.hasListeners();
                  }
                  if (allEmpty) {
                    ctx.stop();
                  }
                }
              }
            }
          });
    }
  }

  private void destroyInternal(final Context ctx) {
<<<<<<< HEAD
    // RunLoop gets initialized before any Repo is created. Therefore we can assume that when
    // the RunLoop is not present, there's nothing to clean up.
    RunLoop runLoop = ctx.getRunLoop();
    if (runLoop != null) {
=======
    RunLoop runLoop = ctx.getRunLoop();
    if (runLoop != null) {
      // RunLoop gets initialized before any Repo. Therefore, we can assume that when RunLoop
      // is not present, there's nothing to cleanup.
>>>>>>> e35216d6
      runLoop.scheduleNow(new Runnable() {
        @Override
        public void run() {
          synchronized (repos) {
            if (repos.containsKey(ctx)) {
              for (Repo repo : repos.get(ctx).values()) {
                repo.interrupt();
              }
            }
          }
        }
      });
    }
  }

  private void resumeInternal(final Context ctx) {
    RunLoop runLoop = ctx.getRunLoop();
    if (runLoop != null) {
      runLoop.scheduleNow(
          new Runnable() {
            @Override
            public void run() {
              synchronized (repos) {
                if (repos.containsKey(ctx)) {
                  for (Repo repo : repos.get(ctx).values()) {
                    repo.resume();
                  }
                }
              }
            }
          });
    }
  }
}<|MERGE_RESOLUTION|>--- conflicted
+++ resolved
@@ -55,11 +55,8 @@
       instance.destroyInternal(ctx);
     } finally {
       ctx.stop();
-<<<<<<< HEAD
       // TODO(hkj): https://github.com/netty/netty/issues/7310
       FastThreadLocal.removeAll();
-=======
->>>>>>> e35216d6
     }
   }
 
@@ -110,8 +107,7 @@
     String repoHash = "https://" + info.host + "/" + info.namespace;
     synchronized (repos) {
       if (!repos.containsKey(ctx)) {
-        Map<String, Repo> innerMap = new HashMap<>();
-        repos.put(ctx, innerMap);
+        repos.put(ctx, new HashMap<String, Repo>());
       }
       Map<String, Repo> innerMap = repos.get(ctx);
       if (!innerMap.containsKey(repoHash)) {
@@ -149,17 +145,10 @@
   }
 
   private void destroyInternal(final Context ctx) {
-<<<<<<< HEAD
-    // RunLoop gets initialized before any Repo is created. Therefore we can assume that when
-    // the RunLoop is not present, there's nothing to clean up.
     RunLoop runLoop = ctx.getRunLoop();
     if (runLoop != null) {
-=======
-    RunLoop runLoop = ctx.getRunLoop();
-    if (runLoop != null) {
-      // RunLoop gets initialized before any Repo. Therefore, we can assume that when RunLoop
-      // is not present, there's nothing to cleanup.
->>>>>>> e35216d6
+      // RunLoop gets initialized before any Repo is created. Therefore we can assume that when
+      // the RunLoop is not present, there's nothing to clean up.
       runLoop.scheduleNow(new Runnable() {
         @Override
         public void run() {
