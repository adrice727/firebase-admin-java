/*
 * Copyright 2017 Google Inc.
 *
 * Licensed under the Apache License, Version 2.0 (the "License");
 * you may not use this file except in compliance with the License.
 * You may obtain a copy of the License at
 *
 *     http://www.apache.org/licenses/LICENSE-2.0
 *
 * Unless required by applicable law or agreed to in writing, software
 * distributed under the License is distributed on an "AS IS" BASIS,
 * WITHOUT WARRANTIES OR CONDITIONS OF ANY KIND, either express or implied.
 * See the License for the specific language governing permissions and
 * limitations under the License.
 */

package com.google.firebase.auth;

import static com.google.common.base.Preconditions.checkArgument;
import static com.google.common.base.Preconditions.checkNotNull;

import com.google.api.client.googleapis.util.Utils;
import com.google.api.client.http.HttpTransport;
import com.google.api.client.json.JsonFactory;
import com.google.auth.http.HttpTransportFactory;
import com.google.auth.oauth2.GoogleCredentials;
import com.google.auth.oauth2.ServiceAccountCredentials;
import com.google.auth.oauth2.UserCredentials;
import com.google.common.base.Strings;
import com.google.firebase.auth.internal.BaseCredential;
import com.google.firebase.internal.NonNull;

import java.io.IOException;
import java.io.InputStream;

/**
 * Standard {@link FirebaseCredential} implementations for use with {@link
 * com.google.firebase.FirebaseOptions}.
 *
 * @deprecated Use <a href="http://google.github.io/google-auth-library-java/releases/0.7.1/apidocs/com/google/auth/oauth2/GoogleCredentials.html">{@code GoogleCredentials}</a>.
 */
public class FirebaseCredentials {

<<<<<<< HEAD
  private static final List<String> FIREBASE_SCOPES =
      ImmutableList.of(
          // Enables access to Firebase Realtime Database.
          "https://www.googleapis.com/auth/firebase.database",

          // Enables access to the email address associated with a project.
          "https://www.googleapis.com/auth/userinfo.email",

          // Enables access to Google Identity Toolkit (for user management APIs).
          "https://www.googleapis.com/auth/identitytoolkit",

          // Enables access to Google Cloud Storage.
          "https://www.googleapis.com/auth/devstorage.full_control",

          // Enables access to Google Cloud Firestore
          "https://www.googleapis.com/auth/cloud-platform",
          "https://www.googleapis.com/auth/datastore");

=======
>>>>>>> 5090d397
  private FirebaseCredentials() {
  }

  /**
   * Returns a {@link FirebaseCredential} based on Google Application Default Credentials which can
   * be used to authenticate the SDK.
   *
   * <p>See <a
   * href="https://developers.google.com/identity/protocols/application-default-credentials">Google
   * Application Default Credentials</a> for details on Google Application Deafult Credentials.
   *
   * <p>See <a href="/docs/admin/setup#initialize_the_sdk">Initialize the SDK</a> for code samples
   * and detailed documentation.
   *
   * @return A {@link FirebaseCredential} based on Google Application Default Credentials which can
   *     be used to authenticate the SDK.
   */
  @NonNull
  public static FirebaseCredential applicationDefault() {
    return DefaultCredentialsHolder.INSTANCE;
  }

  /**
   * Returns a {@link FirebaseCredential} based on Google Application Default Credentials which can
   * be used to authenticate the SDK. Allows specifying the <code>HttpTransport</code> and the
   * <code>JsonFactory</code> to be used when communicating with the remote authentication server.
   *
   * <p>See <a
   * href="https://developers.google.com/identity/protocols/application-default-credentials">Google
   * Application Default Credentials</a> for details on Google Application Deafult Credentials.
   *
   * <p>See <a href="/docs/admin/setup#initialize_the_sdk">Initialize the SDK</a> for code samples
   * and detailed documentation.
   *
   * @param transport <code>HttpTransport</code> used to communicate with the remote
   *     authentication server.
   * @param jsonFactory <code>JsonFactory</code> used to parse JSON responses from the remote
   *     authentication server.
   * @return A {@link FirebaseCredential} based on Google Application Default Credentials which can
   *     be used to authenticate the SDK.
   */
  @NonNull
  public static FirebaseCredential applicationDefault(
      HttpTransport transport, JsonFactory jsonFactory) {
    try {
      return new ApplicationDefaultCredential(transport);
    } catch (IOException e) {
      // To prevent a breaking API change, we throw an unchecked exception.
      throw new RuntimeException(e);
    }
  }

  /**
   * Returns a {@link FirebaseCredential} generated from the provided service account certificate
   * which can be used to authenticate the SDK.
   *
   * <p>See <a href="/docs/admin/setup#initialize_the_sdk">Initialize the SDK</a> for code samples
   * and detailed documentation.
   *
   * @param serviceAccount An <code>InputStream</code> containing the JSON representation of a
   *     service account certificate.
   * @return A {@link FirebaseCredential} generated from the provided service account certificate
   *     which can be used to authenticate the SDK.
   * @throws IOException If an error occurs while parsing the service account certificate.
   */
  @NonNull
  public static FirebaseCredential fromCertificate(InputStream serviceAccount) throws IOException {
    return fromCertificate(serviceAccount, Utils.getDefaultTransport(),
        Utils.getDefaultJsonFactory());
  }

  /**
   * Returns a {@link FirebaseCredential} generated from the provided service account certificate
   * which can be used to authenticate the SDK. Allows specifying the <code>HttpTransport</code>
   * and the <code>JsonFactory</code> to be used when communicating with the remote authentication
   * server.
   *
   * <p>See <a href="/docs/admin/setup#initialize_the_sdk">Initialize the SDK</a> for code samples
   * and detailed documentation.
   *
   * @param serviceAccount An <code>InputStream</code> containing the JSON representation of a
   *     service account certificate.
   * @param transport <code>HttpTransport</code> used to communicate with the remote
   *     authentication server.
   * @param jsonFactory <code>JsonFactory</code> used to parse JSON responses from the remote
   *     authentication server.
   * @return A {@link FirebaseCredential} generated from the provided service account certificate
   *     which can be used to authenticate the SDK.
   * @throws IOException If an error occurs while parsing the service account certificate.
   */
  @NonNull
  public static FirebaseCredential fromCertificate(InputStream serviceAccount,
      HttpTransport transport, JsonFactory jsonFactory) throws IOException {
    ServiceAccountCredentials credentials = ServiceAccountCredentials.fromStream(
        serviceAccount, wrap(transport));
    checkArgument(!Strings.isNullOrEmpty(credentials.getProjectId()),
        "Failed to parse service account: 'project_id' must be set");
    return new CertCredential(credentials);
  }

  /**
   * Returns a {@link FirebaseCredential} generated from the provided refresh token which can be
   * used to authenticate the SDK.
   *
   * <p>See <a href="/docs/admin/setup#initialize_the_sdk">Initialize the SDK</a> for code samples
   * and detailed documentation.
   *
   * @param refreshToken An <code>InputStream</code> containing the JSON representation of a refresh
   *     token.
   * @return A {@link FirebaseCredential} generated from the provided service account credential
   *     which can be used to authenticate the SDK.
   * @throws IOException If an error occurs while parsing the refresh token.
   */
  @NonNull
  public static FirebaseCredential fromRefreshToken(InputStream refreshToken) throws IOException {
    return fromRefreshToken(
        refreshToken, Utils.getDefaultTransport(), Utils.getDefaultJsonFactory());
  }

  /**
   * Returns a {@link FirebaseCredential} generated from the provided refresh token which can be
   * used to authenticate the SDK. Allows specifying the <code>HttpTransport</code> and the
   * <code>JsonFactory</code> to be used when communicating with the remote authentication server.
   *
   * <p>See <a href="/docs/admin/setup#initialize_the_sdk">Initialize the SDK</a> for code samples
   * and detailed documentation.
   *
   * @param refreshToken An <code>InputStream</code> containing the JSON representation of a refresh
   *     token.
   * @param transport <code>HttpTransport</code> used to communicate with the remote
   *     authentication server.
   * @param jsonFactory <code>JsonFactory</code> used to parse JSON responses from the remote
   *     authentication server.
   * @return A {@link FirebaseCredential} generated from the provided service account credential
   *     which can be used to authenticate the SDK.
   * @throws IOException If an error occurs while parsing the refresh token.
   */
  @NonNull
  public static FirebaseCredential fromRefreshToken(final InputStream refreshToken,
      HttpTransport transport, JsonFactory jsonFactory) throws IOException {
    return new RefreshTokenCredential(refreshToken, transport);
  }

  static class CertCredential extends BaseCredential {

    CertCredential(ServiceAccountCredentials credentials) throws IOException {
      super(credentials);
    }
  }

  static class ApplicationDefaultCredential extends BaseCredential {

    ApplicationDefaultCredential(HttpTransport transport) throws IOException {
      super(GoogleCredentials.getApplicationDefault(wrap(transport)));
    }
  }

  static class RefreshTokenCredential extends BaseCredential {

    RefreshTokenCredential(InputStream inputStream, HttpTransport transport) throws IOException {
      super(UserCredentials.fromStream(inputStream, wrap(transport)));
    }
  }

  private static class DefaultCredentialsHolder {

    static final FirebaseCredential INSTANCE =
        applicationDefault(Utils.getDefaultTransport(), Utils.getDefaultJsonFactory());
  }

  private static HttpTransportFactory wrap(final HttpTransport transport) {
    checkNotNull(transport, "HttpTransport must not be null");
    return new HttpTransportFactory() {
      @Override
      public HttpTransport create() {
        return transport;
      }
    };
  }
}<|MERGE_RESOLUTION|>--- conflicted
+++ resolved
@@ -41,27 +41,6 @@
  */
 public class FirebaseCredentials {
 
-<<<<<<< HEAD
-  private static final List<String> FIREBASE_SCOPES =
-      ImmutableList.of(
-          // Enables access to Firebase Realtime Database.
-          "https://www.googleapis.com/auth/firebase.database",
-
-          // Enables access to the email address associated with a project.
-          "https://www.googleapis.com/auth/userinfo.email",
-
-          // Enables access to Google Identity Toolkit (for user management APIs).
-          "https://www.googleapis.com/auth/identitytoolkit",
-
-          // Enables access to Google Cloud Storage.
-          "https://www.googleapis.com/auth/devstorage.full_control",
-
-          // Enables access to Google Cloud Firestore
-          "https://www.googleapis.com/auth/cloud-platform",
-          "https://www.googleapis.com/auth/datastore");
-
-=======
->>>>>>> 5090d397
   private FirebaseCredentials() {
   }
 
