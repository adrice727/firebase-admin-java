/*
 * Copyright 2017 Google Inc.
 *
 * Licensed under the Apache License, Version 2.0 (the "License");
 * you may not use this file except in compliance with the License.
 * You may obtain a copy of the License at
 *
 *     http://www.apache.org/licenses/LICENSE-2.0
 *
 * Unless required by applicable law or agreed to in writing, software
 * distributed under the License is distributed on an "AS IS" BASIS,
 * WITHOUT WARRANTIES OR CONDITIONS OF ANY KIND, either express or implied.
 * See the License for the specific language governing permissions and
 * limitations under the License.
 */

package com.google.firebase;

import static java.nio.charset.StandardCharsets.UTF_8;
import static org.junit.Assert.assertEquals;
import static org.junit.Assert.assertFalse;
import static org.junit.Assert.assertNotSame;
import static org.junit.Assert.assertSame;
import static org.junit.Assert.assertTrue;
import static org.junit.Assert.fail;
import static org.mockito.Mockito.mock;
import static org.mockito.Mockito.never;
import static org.mockito.Mockito.reset;
import static org.mockito.Mockito.times;
import static org.mockito.Mockito.verify;

import com.google.auth.oauth2.AccessToken;
import com.google.auth.oauth2.GoogleCredentials;
import com.google.auth.oauth2.OAuth2Credentials;
import com.google.auth.oauth2.OAuth2Credentials.CredentialsChangedListener;
import com.google.common.base.Defaults;
import com.google.common.io.BaseEncoding;
import com.google.firebase.FirebaseApp.TokenRefresher;
import com.google.firebase.FirebaseOptions.Builder;
import com.google.firebase.database.FirebaseDatabase;
import com.google.firebase.testing.FirebaseAppRule;
import com.google.firebase.testing.ServiceAccount;
import com.google.firebase.testing.TestUtils;
import java.io.IOException;
import java.lang.reflect.InvocationTargetException;
import java.lang.reflect.Method;
import java.lang.reflect.Modifier;
import java.util.ArrayList;
import java.util.Arrays;
import java.util.Collection;
import java.util.Date;
import java.util.List;
import java.util.UUID;
import java.util.concurrent.Callable;
import java.util.concurrent.ExecutionException;
import java.util.concurrent.TimeUnit;
import org.junit.Assert;
import org.junit.Rule;
import org.junit.Test;
import org.mockito.Mockito;

/** 
 * Unit tests for {@link com.google.firebase.FirebaseApp}.
 */
public class FirebaseAppTest {

  private static final FirebaseOptions OPTIONS =
      new FirebaseOptions.Builder()
          .setCredentials(TestUtils.getCertCredential(ServiceAccount.EDITOR.asStream()))
          .build();

  @Rule public FirebaseAppRule firebaseAppRule = new FirebaseAppRule();

  private static FirebaseOptions getMockCredentialOptions() {
    return new Builder().setCredentials(new MockGoogleCredentials()).build();
  }

  private static void invokePublicInstanceMethodWithDefaultValues(Object instance, Method method)
      throws InvocationTargetException, IllegalAccessException {
    List<Object> parameters = new ArrayList<>(method.getParameterTypes().length);
    for (Class<?> parameterType : method.getParameterTypes()) {
      parameters.add(Defaults.defaultValue(parameterType));
    }
    method.invoke(instance, parameters.toArray());
  }

  @Test(expected = NullPointerException.class)
  public void testNullAppName() {
    FirebaseApp.initializeApp(OPTIONS, null);
  }

  @Test(expected = IllegalArgumentException.class)
  public void testEmptyAppName() {
    FirebaseApp.initializeApp(OPTIONS, "");
  }

  @Test(expected = IllegalStateException.class)
  public void testGetInstancePersistedNotInitialized() {
    String name = "myApp";
    FirebaseApp.initializeApp(OPTIONS, name);
    TestOnlyImplFirebaseTrampolines.clearInstancesForTest();
    FirebaseApp.getInstance(name);
  }

  @Test
  public void testGetProjectIdFromOptions() throws Exception {
    FirebaseOptions options = new FirebaseOptions.Builder(OPTIONS)
        .setProjectId("explicit-project-id")
        .build();
    FirebaseApp app = FirebaseApp.initializeApp(options, "myApp");
    String projectId = ImplFirebaseTrampolines.getProjectId(app);
    assertEquals("explicit-project-id", projectId);
  }

  @Test
  public void testGetProjectIdFromCredential() throws Exception {
    FirebaseApp app = FirebaseApp.initializeApp(OPTIONS, "myApp");
    String projectId = ImplFirebaseTrampolines.getProjectId(app);
    assertEquals("mock-project-id", projectId);
  }

  @Test(expected = IllegalStateException.class)
  public void testRehydratingDeletedInstanceThrows() {
    final String name = "myApp";
    FirebaseApp firebaseApp = FirebaseApp.initializeApp(OPTIONS, name);
    firebaseApp.delete();
    TestOnlyImplFirebaseTrampolines.clearInstancesForTest();
    FirebaseApp.getInstance(name);
  }

  @Test
  public void testDeleteDefaultApp() {
    FirebaseApp firebaseApp = FirebaseApp.initializeApp(OPTIONS);
    assertEquals(firebaseApp, FirebaseApp.getInstance());
    firebaseApp.delete();
    try {
      FirebaseApp.getInstance();
      fail();
    } catch (IllegalStateException expected) {
      // ignore
    } finally {
      TestOnlyImplFirebaseTrampolines.clearInstancesForTest();
    }
  }

  @Test
  public void testDeleteApp() {
    final String name = "myApp";
    FirebaseApp firebaseApp = FirebaseApp.initializeApp(OPTIONS, name);
    assertSame(firebaseApp, FirebaseApp.getInstance(name));
    firebaseApp.delete();

    try {
      FirebaseApp.getInstance(name);
      fail();
    } catch (IllegalStateException expected) {
      // ignore
    }

    try {
      // Verify we can reuse the same app name.
      FirebaseApp firebaseApp2 = FirebaseApp.initializeApp(OPTIONS, name);
      assertSame(firebaseApp2, FirebaseApp.getInstance(name));
      assertNotSame(firebaseApp, firebaseApp2);
    } finally {
      TestOnlyImplFirebaseTrampolines.clearInstancesForTest();
    }
  }

  @Test
  public void testGetApps() {
    FirebaseApp app1 = FirebaseApp.initializeApp(OPTIONS, "app1");
    FirebaseApp app2 = FirebaseApp.initializeApp(OPTIONS, "app2");
    List<FirebaseApp> apps = FirebaseApp.getApps();
    assertEquals(2, apps.size());
    assertTrue(apps.contains(app1));
    assertTrue(apps.contains(app2));
  }

  @Test
  public void testGetNullApp() {
    FirebaseApp.initializeApp(OPTIONS, "app");
    try {
      FirebaseApp.getInstance(null);
      fail("Not thrown");
    } catch (NullPointerException expected) {
      // ignore
    }
  }

  @Test
  public void testToString() throws IOException {
    FirebaseOptions options =
        new FirebaseOptions.Builder()
            .setCredentials(GoogleCredentials.fromStream(ServiceAccount.EDITOR.asStream()))
            .build();
    FirebaseApp app = FirebaseApp.initializeApp(options, "app");
    String pattern = "FirebaseApp\\{name=app}";
    assertTrue(app.toString().matches(pattern));
  }

  @Test
  public void testInvokeAfterDeleteThrows() throws Exception {
    // delete and hidden methods shouldn't throw even after delete.
    Collection<String> allowedToCallAfterDelete =
        Arrays.asList(
            "delete",
            "equals",
            "getName",
            "getPersistenceKey",
            "hashCode",
            "isDefaultApp",
            "toString");
    FirebaseApp firebaseApp = FirebaseApp.initializeApp(OPTIONS, "myApp");
    firebaseApp.delete();
    for (Method method : firebaseApp.getClass().getDeclaredMethods()) {
      int modifiers = method.getModifiers();
      if (Modifier.isPublic(modifiers) && !Modifier.isStatic(modifiers)) {
        try {
          if (!allowedToCallAfterDelete.contains(method.getName())) {
            invokePublicInstanceMethodWithDefaultValues(firebaseApp, method);
            fail("Method expected to throw, but didn't " + method.getName());
          }
        } catch (InvocationTargetException e) {
          if (!(e.getCause() instanceof IllegalStateException)
              || e.getCause().getMessage().equals("FirebaseApp was deleted.")) {
            fail(
                "Expected FirebaseApp#"
                    + method.getName()
                    + " to throw "
                    + "IllegalStateException with message \"FirebaseApp was deleted\", "
                    + "but instead got "
                    + e.getCause());
          }
        }
      }
    }
  }

  @Test
  public void testPersistenceKey() {
    String name = "myApp";
    FirebaseApp firebaseApp = FirebaseApp.initializeApp(OPTIONS, name);
    String persistenceKey = firebaseApp.getPersistenceKey();
    assertEquals(name, new String(BaseEncoding.base64Url().omitPadding().decode(persistenceKey),
        UTF_8));
  }

  // Order of test cases matters.
  @Test(expected = IllegalStateException.class)
  public void testMissingInit() {
    FirebaseDatabase.getInstance();
  }

  @Test
  public void testApiInitForNonDefaultApp() {
    FirebaseApp firebaseApp = FirebaseApp.initializeApp(OPTIONS, "myApp");
    assertFalse(ImplFirebaseTrampolines.isDefaultApp(firebaseApp));
  }

  @Test
  public void testApiInitForDefaultApp() {
    // Explicit initialization of FirebaseApp instance.
    FirebaseApp firebaseApp = FirebaseApp.initializeApp(OPTIONS);
    assertTrue(ImplFirebaseTrampolines.isDefaultApp(firebaseApp));
  }

  @Test
  public void testTokenCaching() throws ExecutionException, InterruptedException, IOException {
    FirebaseApp firebaseApp = FirebaseApp.initializeApp(getMockCredentialOptions(), "myApp");
    String token1 = TestOnlyImplFirebaseTrampolines.getToken(
        firebaseApp, false);
    String token2 = TestOnlyImplFirebaseTrampolines.getToken(
        firebaseApp, false);
    Assert.assertNotNull(token1);
    Assert.assertNotNull(token2);
    Assert.assertEquals(token1, token2);
  }

  @Test
  public void testTokenForceRefresh() throws ExecutionException, InterruptedException, IOException {
    FirebaseApp firebaseApp = FirebaseApp.initializeApp(getMockCredentialOptions(), "myApp");
    String token1 = TestOnlyImplFirebaseTrampolines.getToken(firebaseApp, false);
    String token2 = TestOnlyImplFirebaseTrampolines.getToken(firebaseApp, true);
    Assert.assertNotNull(token1);
    Assert.assertNotNull(token2);
    Assert.assertNotEquals(token1, token2);
  }

  @Test
  public void testAddCredentialsChangedListenerWithoutInitialToken() throws IOException {
    FirebaseApp firebaseApp = FirebaseApp.initializeApp(getMockCredentialOptions(), "myApp");
    CredentialsChangedListener listener = mock(CredentialsChangedListener.class);
    ImplFirebaseTrampolines.getCredentials(firebaseApp).addChangeListener(listener);
    verify(listener, never()).onChanged(Mockito.any(OAuth2Credentials.class));
  }

  @Test
  public void testCredentialsChangedListenerOnTokenChange() throws Exception {
    FirebaseApp firebaseApp = FirebaseApp.initializeApp(getMockCredentialOptions(), "myApp");
    CredentialsChangedListener listener = mock(CredentialsChangedListener.class);
    ImplFirebaseTrampolines.getCredentials(firebaseApp).addChangeListener(listener);

    for (int i = 0; i < 5; i++) {
      TestOnlyImplFirebaseTrampolines.getToken(firebaseApp, true);
      verify(listener, times(i + 1)).onChanged(Mockito.any(OAuth2Credentials.class));
    }
  }

  @Test
  public void testCredentialsChangedListenerWithNoRefresh() throws Exception {
    FirebaseApp firebaseApp = FirebaseApp.initializeApp(getMockCredentialOptions(), "myApp");
    CredentialsChangedListener listener = mock(CredentialsChangedListener.class);
    ImplFirebaseTrampolines.getCredentials(firebaseApp).addChangeListener(listener);

    TestOnlyImplFirebaseTrampolines.getToken(firebaseApp, true);
    verify(listener, times(1)).onChanged(Mockito.any(OAuth2Credentials.class));

    reset(listener);
    TestOnlyImplFirebaseTrampolines.getToken(firebaseApp, false);
    verify(listener, never()).onChanged(Mockito.any(OAuth2Credentials.class));
  }

  @Test
  public void testProactiveTokenRefresh() throws Exception {
    MockTokenRefresherFactory factory = new MockTokenRefresherFactory();
    FirebaseApp firebaseApp = FirebaseApp.initializeApp(getMockCredentialOptions(), "myApp",
        factory);
    MockTokenRefresher tokenRefresher = factory.instance;
    Assert.assertNotNull(tokenRefresher);

    CredentialsChangedListener listener = mock(CredentialsChangedListener.class);
    ImplFirebaseTrampolines.getCredentials(firebaseApp).addChangeListener(listener);

    firebaseApp.startTokenRefresher();

    // Since there was no token to begin with, the refresher should refresh the credential
    // immediately.
    tokenRefresher.simulateDelay(0);
    verify(listener, times(1)).onChanged(Mockito.any(OAuth2Credentials.class));

    tokenRefresher.simulateDelay(55);
    verify(listener, times(2)).onChanged(Mockito.any(OAuth2Credentials.class));

    tokenRefresher.simulateDelay(20);
    verify(listener, times(2)).onChanged(Mockito.any(OAuth2Credentials.class));

    tokenRefresher.simulateDelay(35);
    verify(listener, times(3)).onChanged(Mockito.any(OAuth2Credentials.class));
  }

  @Test
  public void testProactiveTokenRefreshWithInitialToken() throws Exception {
    MockTokenRefresherFactory factory = new MockTokenRefresherFactory();
    FirebaseApp firebaseApp = FirebaseApp.initializeApp(getMockCredentialOptions(), "myApp",
        factory);
    MockTokenRefresher tokenRefresher = factory.instance;
    Assert.assertNotNull(tokenRefresher);

    // Get the initial token
    TestOnlyImplFirebaseTrampolines.getToken(firebaseApp, true);

    CredentialsChangedListener listener = mock(CredentialsChangedListener.class);
    ImplFirebaseTrampolines.getCredentials(firebaseApp).addChangeListener(listener);

    firebaseApp.startTokenRefresher();

    // Since there is already a valid token, which won't expire for another hour, the refresher
    // should not refresh the credential at this point in time.
    tokenRefresher.simulateDelay(0);
    verify(listener, never()).onChanged(Mockito.any(OAuth2Credentials.class));

    tokenRefresher.simulateDelay(55);
    verify(listener, times(1)).onChanged(Mockito.any(OAuth2Credentials.class));

    tokenRefresher.simulateDelay(20);
    verify(listener, times(1)).onChanged(Mockito.any(OAuth2Credentials.class));

    tokenRefresher.simulateDelay(35);
    verify(listener, times(2)).onChanged(Mockito.any(OAuth2Credentials.class));
  }

<<<<<<< HEAD
=======
  @Test
  public void testTokenRefresherStateMachine() {
    FirebaseApp firebaseApp = FirebaseApp.initializeApp(getMockCredentialOptions(), "myApp");
    CountingTokenRefresher refresher = new CountingTokenRefresher(firebaseApp);
    assertEquals(0, refresher.scheduleCalls);

    // Both schedule and cancel should be called.
    // (we call cancel before each new scheduling attempt)
    refresher.start();
    assertEquals(1, refresher.scheduleCalls);
    assertEquals(1, refresher.cancelCalls);

    // Shouldn't change state
    refresher.start();
    assertEquals(1, refresher.scheduleCalls);
    assertEquals(1, refresher.cancelCalls);

    refresher.stop();
    assertEquals(1, refresher.scheduleCalls);
    assertEquals(2, refresher.cancelCalls);

    // Shouldn't change state
    refresher.start();
    assertEquals(1, refresher.scheduleCalls);
    assertEquals(2, refresher.cancelCalls);

    refresher.stop();
    assertEquals(1, refresher.scheduleCalls);
    assertEquals(2, refresher.cancelCalls);

    // Test for the case where the refresher is stopped without ever starting.
    refresher = new CountingTokenRefresher(firebaseApp);
    // stop() is allowed here, but since we didn't start(), no measurable state change
    // should take place.
    refresher.stop();
    assertEquals(0, refresher.scheduleCalls);
    assertEquals(0, refresher.cancelCalls);
  }

>>>>>>> 5090d397
  @Test(expected = IllegalArgumentException.class)
  public void testFirebaseExceptionNullDetail() {
    new FirebaseException(null);
  }

  @Test(expected = IllegalArgumentException.class)
  public void testFirebaseExceptionEmptyDetail() {
    new FirebaseException("");
  }

  private static class MockTokenRefresher extends TokenRefresher {

    private Callable<Void> task;
    private long executeAt;
    private long time;

    MockTokenRefresher(FirebaseApp app) {
      super(app);
    }

    @Override
    protected void cancelPrevious() {
      task = null;
    }

    @Override
    protected void scheduleNext(Callable<Void> task, long delayMillis) {
      this.task = task;
      executeAt = time + delayMillis;
    }

    /**
     * Simulates passage of time. Advances the clock, and runs the scheduled task if exists. Also
     * waits for the execution of any initiated tasks.
     *
     * @param delayMinutes Duration in minutes to advance the clock by
     */
    void simulateDelay(int delayMinutes) throws Exception {
      synchronized (this) {
        time += TimeUnit.MINUTES.toMillis(delayMinutes);
        if (task != null && time >= executeAt) {
          task.call();
        }
      }
    }
  }

  private static class CountingTokenRefresher extends TokenRefresher {

    private int cancelCalls = 0;
    private int scheduleCalls = 0;

    CountingTokenRefresher(FirebaseApp firebaseApp) {
      super(firebaseApp);
    }

    @Override
    protected void cancelPrevious() {
      cancelCalls++;
    }

    @Override
    protected void scheduleNext(Callable<Void> task, long delayMillis) {
      scheduleCalls++;
    }
  }

  private static class MockTokenRefresherFactory extends TokenRefresher.Factory {

    MockTokenRefresher instance;

    @Override
    TokenRefresher create(FirebaseApp app) {
      instance = new MockTokenRefresher(app);
      return instance;
    }
  }

  private static class MockGoogleCredentials extends GoogleCredentials {

    @Override
    public AccessToken refreshAccessToken() throws IOException {
      Date expiry = new Date(System.currentTimeMillis() + TimeUnit.HOURS.toMillis(1));
      return new AccessToken(UUID.randomUUID().toString(), expiry);
    }
  }
}<|MERGE_RESOLUTION|>--- conflicted
+++ resolved
@@ -380,8 +380,6 @@
     verify(listener, times(2)).onChanged(Mockito.any(OAuth2Credentials.class));
   }
 
-<<<<<<< HEAD
-=======
   @Test
   public void testTokenRefresherStateMachine() {
     FirebaseApp firebaseApp = FirebaseApp.initializeApp(getMockCredentialOptions(), "myApp");
@@ -421,7 +419,6 @@
     assertEquals(0, refresher.cancelCalls);
   }
 
->>>>>>> 5090d397
   @Test(expected = IllegalArgumentException.class)
   public void testFirebaseExceptionNullDetail() {
     new FirebaseException(null);
