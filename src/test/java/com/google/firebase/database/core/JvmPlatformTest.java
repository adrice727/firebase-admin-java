--- conflicted
+++ resolved
@@ -41,13 +41,8 @@
     final AtomicInteger count = new AtomicInteger(0);
     ThreadManager threadManager = new ThreadManager() {
       @Override
-<<<<<<< HEAD
       protected ExecutorService getExecutor(@NonNull FirebaseApp app) {
-        throw new UnsupportedOperationException("Should not be called by Database code");
-=======
-      protected ScheduledExecutorService getExecutor(@NonNull FirebaseApp app) {
-        return Executors.newSingleThreadScheduledExecutor();
->>>>>>> 846c93c4
+        return Executors.newSingleThreadExecutor();
       }
 
       @Override
